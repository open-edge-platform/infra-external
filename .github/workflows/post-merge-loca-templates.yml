---
# SPDX-FileCopyrightText: (C) 2025 Intel Corporation
# SPDX-License-Identifier: Apache-2.0

name: Post-Merge LOCA Templates

on:
  push:
    branches:
      - main
      - release-*
    paths:
      - "loca-templates/**"

permissions: {}

jobs:
  post-merge-pipeline:
    permissions:
      contents: read
      security-events: write
      id-token: write
<<<<<<< HEAD
    uses: open-edge-platform/orch-ci/.github/workflows/post-merge.yml@e4fa54613527cfaad83ba8b625fd845a4ab8409d  # v0.1.53
=======
    uses: open-edge-platform/orch-ci/.github/workflows/post-merge.yml@c4b86434962d13f65fd7b16a33e9eecfd5849a64 # v0.1.56
>>>>>>> 0ba3f696
    with:
      run_version_check: true
      run_dep_version_check: true
      run_build: true
      run_docker_build: true
      run_docker_push: true
      run_version_tag: true
      run_version_dev: true
      prefix_tag_separator: "/"
      project_folder: "loca-templates"
    secrets:
      SYS_ORCH_GITHUB: ${{ secrets.SYS_ORCH_GITHUB }}
      COSIGN_PASSWORD: ${{ secrets.COSIGN_PASSWORD }}
      COSIGN_PRIVATE_KEY: ${{ secrets.COSIGN_PRIVATE_KEY }}
      NO_AUTH_ECR_PUSH_USERNAME: ${{ secrets.NO_AUTH_ECR_PUSH_USERNAME }}
      NO_AUTH_ECR_PUSH_PASSWD: ${{ secrets.NO_AUTH_ECR_PUSH_PASSWD }}
      MSTEAMS_WEBHOOK: ${{ secrets.TEAMS_WEBHOOK }}<|MERGE_RESOLUTION|>--- conflicted
+++ resolved
@@ -20,11 +20,7 @@
       contents: read
       security-events: write
       id-token: write
-<<<<<<< HEAD
-    uses: open-edge-platform/orch-ci/.github/workflows/post-merge.yml@e4fa54613527cfaad83ba8b625fd845a4ab8409d  # v0.1.53
-=======
-    uses: open-edge-platform/orch-ci/.github/workflows/post-merge.yml@c4b86434962d13f65fd7b16a33e9eecfd5849a64 # v0.1.56
->>>>>>> 0ba3f696
+    uses: open-edge-platform/orch-ci/.github/workflows/post-merge.yml@c4b86434962d13f65fd7b16a33e9eecfd5849a64  # v0.1.56
     with:
       run_version_check: true
       run_dep_version_check: true
